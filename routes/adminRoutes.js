// routes/adminRoutes.js
const express = require('express');
const multer = require('multer');
const cloudinary = require('cloudinary').v2;
const mongoose = require('mongoose'); // ✅ Fix: Import mongoose
const ImagePair = require('../models/ImagePair');
const { authenticateToken, authorizeAdmin } = require('../middleware/authMiddleware');
const router = express.Router();
const streamifier = require('streamifier');
const adminController = require('../controllers/adminController');

// Configure file upload storage
const storage = multer.memoryStorage();
const upload = multer({ storage });

<<<<<<< HEAD
// Dynamically select collection name based on environment
const collectionName = process.env.NODE_ENV === "staging" ? "staging_imagePairs" : "imagePairs";
const ImagePairCollection = mongoose.model(collectionName, ImagePair.schema);

// ✅ Ensure `ImagePairCollection` is available to all routes if needed
router.use((req, res, next) => {
  req.ImagePairCollection = ImagePairCollection;
  next();
});

// Cloudinary setup (ensure environment variables are configured)
=======
// Setup Cloudinary configuration
>>>>>>> ddb84784
cloudinary.config({
  cloud_name: process.env.CLOUDINARY_CLOUD_NAME,
  api_key: process.env.CLOUDINARY_API_KEY,
  api_secret: process.env.CLOUDINARY_API_SECRET,
});

// Upload file to Cloudinary
const uploadToCloudinary = (fileBuffer, folderName) => {
  return new Promise((resolve, reject) => {
    const uploadStream = cloudinary.uploader.upload_stream(
      {
        folder: folderName,
        format: "webp", // ✅ Force WebP conversion
        transformation: [{ width: 500, crop: "limit" }], // ✅ Limit max width to 500px
      },
      (error, result) => {
        if (error) {
          reject(error);
        } else {
          resolve(result);
        }
      }
    );
    streamifier.createReadStream(fileBuffer).pipe(uploadStream);
  });
};

// Admin authentication
router.post('/login', adminController.adminLogin);

// Upload image pair for a date
router.post('/upload-image-pair', upload.fields([{ name: 'humanImage' }, { name: 'aiImage' }]), async (req, res) => {
  try {
    const { scheduledDate, pairIndex } = req.body;
    if (!scheduledDate) {
      return res.status(400).json({ error: 'Scheduled date must be provided.' });
    }

    const date = new Date(scheduledDate);
    date.setUTCHours(5, 0, 0, 0);

    const humanImage = req.files['humanImage']?.[0];
    const aiImage = req.files['aiImage']?.[0];
    if (!humanImage || !aiImage) {
      return res.status(400).json({ error: 'Both images must be provided.' });
    }

    let humanUploadResult, aiUploadResult;
    try {
      humanUploadResult = await uploadToCloudinary(humanImage.buffer, 'artalyze/humanImages');
      aiUploadResult = await uploadToCloudinary(aiImage.buffer, 'artalyze/aiImages');
    } catch (uploadError) {
      console.error('Cloudinary Upload Error:', uploadError);
      return res.status(500).json({ error: 'Image upload failed' });
    }

    if (!humanUploadResult?.secure_url || !aiUploadResult?.secure_url) {
      return res.status(500).json({ error: 'Failed to retrieve image URLs from Cloudinary' });
    }

<<<<<<< HEAD
    // Update the database: Use `findOneAndUpdate()` with `$push`
    const updateResult = await ImagePairCollection.findOneAndUpdate(
      { scheduledDate: date }, // Find the document by date
=======
    const updateResult = await ImagePair.findOneAndUpdate(
      { scheduledDate: date },
>>>>>>> ddb84784
      {
        $push: { 
          pairs: {
            humanImageURL: humanUploadResult.secure_url,
            aiImageURL: aiUploadResult.secure_url,
          } 
        },
      },
      { upsert: true, new: true }
    );

    res.json({ message: 'Image pair uploaded successfully', data: updateResult });

  } catch (error) {
    console.error('Upload Error:', error);
    res.status(500).json({ error: 'Failed to upload image pair' });
  }
});

// Get image pairs for a date
router.get('/get-image-pairs-by-date/:date', async (req, res) => {
  try {
    const { date } = req.params;
    if (!date) {
      return res.status(400).json({ error: 'Date parameter is required' });
    }

    const queryStart = new Date(date);
    queryStart.setUTCHours(0, 0, 0, 0);

    const queryEnd = new Date(queryStart);
    queryEnd.setUTCHours(23, 59, 59, 999);

<<<<<<< HEAD
    // Find the image pair within this date range
    const imagePairs = await ImagePairCollection.findOne({
=======
    const imagePairs = await ImagePair.findOne({
>>>>>>> ddb84784
      scheduledDate: { $gte: queryStart, $lte: queryEnd }
    });

    if (!imagePairs) {
      return res.status(404).json({ error: 'No image pairs found for this date' });
    }

    res.status(200).json(imagePairs);
  } catch (error) {
    console.error('Error fetching image pairs:', error);
    res.status(500).json({ message: 'Failed to fetch image pairs' });
  }
});

module.exports = router;<|MERGE_RESOLUTION|>--- conflicted
+++ resolved
@@ -13,7 +13,6 @@
 const storage = multer.memoryStorage();
 const upload = multer({ storage });
 
-<<<<<<< HEAD
 // Dynamically select collection name based on environment
 const collectionName = process.env.NODE_ENV === "staging" ? "staging_imagePairs" : "imagePairs";
 const ImagePairCollection = mongoose.model(collectionName, ImagePair.schema);
@@ -25,9 +24,6 @@
 });
 
 // Cloudinary setup (ensure environment variables are configured)
-=======
-// Setup Cloudinary configuration
->>>>>>> ddb84784
 cloudinary.config({
   cloud_name: process.env.CLOUDINARY_CLOUD_NAME,
   api_key: process.env.CLOUDINARY_API_KEY,
@@ -88,14 +84,9 @@
       return res.status(500).json({ error: 'Failed to retrieve image URLs from Cloudinary' });
     }
 
-<<<<<<< HEAD
     // Update the database: Use `findOneAndUpdate()` with `$push`
     const updateResult = await ImagePairCollection.findOneAndUpdate(
       { scheduledDate: date }, // Find the document by date
-=======
-    const updateResult = await ImagePair.findOneAndUpdate(
-      { scheduledDate: date },
->>>>>>> ddb84784
       {
         $push: { 
           pairs: {
@@ -129,12 +120,8 @@
     const queryEnd = new Date(queryStart);
     queryEnd.setUTCHours(23, 59, 59, 999);
 
-<<<<<<< HEAD
     // Find the image pair within this date range
     const imagePairs = await ImagePairCollection.findOne({
-=======
-    const imagePairs = await ImagePair.findOne({
->>>>>>> ddb84784
       scheduledDate: { $gte: queryStart, $lte: queryEnd }
     });
 
